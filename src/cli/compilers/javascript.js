import path from 'path'
import fs from 'fs-extra'
import browserify from 'browserify'
import rememberify from 'rememberify'
import babelify from 'babelify'
import envify from 'loose-envify'
import uglifyify from 'uglifyify'
import uglify from 'uglify-js'
<<<<<<< HEAD
import postcss from '../transforms/postcss'
import { debounce, resolveModule } from '../../utils/common'
=======
import resolve from 'resolve'
import { debounce } from '../../utils/common'
>>>>>>> 4c1aba2c
import { triggerRefresh } from '../hsr'
import { getConfig } from '../config'

let bundler
const entries = new Set()

export function initBundle () {
  const b = browserify({
    plugin: [rememberify],
    paths: [path.resolve(getConfig().source)],
    debug: process.env.NODE_ENV === 'development',
    cache: {}, packageCache: {},
    insertGlobalVars: {
      React: (file, basedir) => 'require("react")',
      _INSERT_CSS: (file, basedir) => 'require("insert-css")',
    },
  })

  b.transform(babelify, {
    presets: [
      resolve.sync('babel-preset-es2015', {basedir:process.cwd()}),
      resolve.sync('babel-preset-react', {basedir:process.cwd()}),
    ],
  })


  b.transform({
    global: true,
  }, envify)

  if (process.env.NODE_ENV === 'production') {
    b.transform({
      global: true,
    }, uglifyify)
  }

  b.transform(postcss)

  return b
}

const createBundle = debounce((cb) => {
  const file = path.resolve(getConfig().output, path.basename(getConfig().entry))

  const stream = fs.createWriteStream(file)
    .on('error', cb)
    .on('finish', () => {
      if (process.env.NODE_ENV === 'production') {
        const code = fs.readFileSync(file, 'utf8')
        const newCode = uglify.minify(code, { fromString: true })
        fs.writeFileSync(file, newCode.code)
      }
    })

  bundler.bundle((err) => {
    if (err) cb(err)
    else cb()

    triggerRefresh()
  }).pipe(stream)
}, { wait: 300 })

let firstRun = true
export function buildJs (evt, file) {
  return new Promise((resolve, reject) => {
    if (!bundler) bundler = initBundle()

    if (firstRun && !file.match(new RegExp(`${getConfig().entry}$`))) {
      return resolve()
    }

    rememberify.forget(bundler, file)
    if (!entries.has(file)) {
      entries.add(file)
      bundler.add(file)
    }

    createBundle((err) => {
      if (err) reject(err)
      else resolve()

      firstRun = false
    })
  })
}<|MERGE_RESOLUTION|>--- conflicted
+++ resolved
@@ -6,13 +6,9 @@
 import envify from 'loose-envify'
 import uglifyify from 'uglifyify'
 import uglify from 'uglify-js'
-<<<<<<< HEAD
+import resolve from 'resolve'
 import postcss from '../transforms/postcss'
-import { debounce, resolveModule } from '../../utils/common'
-=======
-import resolve from 'resolve'
 import { debounce } from '../../utils/common'
->>>>>>> 4c1aba2c
 import { triggerRefresh } from '../hsr'
 import { getConfig } from '../config'
 
