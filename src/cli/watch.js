import path from 'path'
import fs from 'fs-extra'
import chokidar from 'chokidar'
import browserify from 'browserify'
import rememberify from 'rememberify'
import envify from 'loose-envify'
import babelify from 'babelify'
<<<<<<< HEAD
// import cssModulesify from 'css-modulesify'
import stylus from 'stylus'
import nib from 'nib'
=======
>>>>>>> 201ddf44
import { debounce } from '../utils/common'
import server from './server'
import { connections } from './hsr'
import { log, error } from './emit'

export default async function (argv) {
  log('starting')

  const baseDir = path.resolve(process.cwd(), 'src')
  const outputDir = path.resolve(process.cwd(), 'dist')

  const watcher = chokidar.watch(baseDir, {
    ignored: /[\/\\](\.)|node_modules/,
    persistent: true,
  })

  fs.removeSync(outputDir)
  fs.ensureDirSync(outputDir)

  watcher.on('all', async (evt, file) => {
    try {
      let outputFile = file.replace(baseDir, outputDir)
      if (outputFile.match(/\/assets\//)) {
        outputFile = outputFile.replace(/\/assets\//, '/')
      }

      switch (path.extname(file)) {
        case '.js':
        case '.css':
          await javascript(evt, file)
          break
        case '.styl':
          await cssStyl(evt, file)
          break
        default:
          asset(evt, file, outputFile)
          break
      }
    } catch (err) {
      error(err)
    }
  })

  await server(argv)
}

export function asset (evt, file, outputFile) {
  switch (evt) {
    case 'add':
    case 'change':
      fs.existsSync(file)
        ? fs.copySync(file, outputFile)
        : fs.writeFileSync(outputFile, file)
      break
    case 'unlink':
      fs.removeSync(outputFile)
      break
  }
}

const entries = new Set()
const b = browserify({
  plugin: [rememberify],
  paths: [path.resolve(process.cwd(), 'src')],
  cache: {}, packageCache: {},
})

b.transform(babelify, {
  presets: [
    resolvePreset('es2015'),
    resolvePreset('react'),
  ],
})

b.transform({
  global: true,
}, envify)

<<<<<<< HEAD
// b.transform(stylify, {
//   // use: [ nib() ],
//   // set: { compress: true }
// })

// b.plugin(cssModulesify, {
//   rootDir: path.resolve(__dirname, '../'),
//   output: path.resolve(process.cwd(), 'dist/app.css'),
// })
=======
b.plugin(cssModulesify, {
  rootDir: path.resolve(__dirname, '../'),
  output: path.resolve(process.cwd(), 'dist/app.css'),
})
>>>>>>> 201ddf44

const filepath = path.resolve(process.cwd(), 'src/app.js')
b.add(filepath)

const output = path.resolve(process.cwd(), 'dist/app.js')
fs.ensureDirSync(path.dirname(output))

const dBundle = debounce((cb) => {
  const stream = fs.createWriteStream(output)
  b.bundle((err) => {
    if (err) error(err)
  }).pipe(stream)

  stream.on('error', cb)
  stream.on('finish', () => {
    log('build is ready')

    triggerRefresh()
    cb()
  })
}, 200)

export function javascript (evt, file) {
  if (entries.has(file)) {
    rememberify.forget(b, file)
  }

  entries.add(file)

  return new Promise((resolve, reject) => {
    dBundle((err) => {
      if (err) reject(err)
      else resolve()
    })
  })
}

export function cssStyl (evt, file) {
  const input = path.resolve(process.cwd(), 'src/app.styl')
  const output = path.resolve(process.cwd(), 'dist/app.css')

  return new Promise((resolve, reject) => {
    stylus(fs.readFileSync(input, 'utf8'))
      .set('include css', true)
      .set('hoist atrules', true)
      .use(nib())
      .import(path.resolve(__dirname, '../../node_modules/nib/lib/nib/index.styl'))
      .set('paths', [
        path.resolve(process.cwd(), 'src')
      ])
      .render((err, css) => {
        if (err) return reject(err)

        fs.writeFileSync(output, css)
        triggerRefresh()
      })
  })
}

export function resolvePreset (preset) {
  return path.resolve(__dirname, `../../node_modules/babel-preset-${preset}`)
}

export function triggerRefresh () {
  connections.forEach((c) => c.send(JSON.stringify({ type: 'refresh' })))
}<|MERGE_RESOLUTION|>--- conflicted
+++ resolved
@@ -5,12 +5,8 @@
 import rememberify from 'rememberify'
 import envify from 'loose-envify'
 import babelify from 'babelify'
-<<<<<<< HEAD
-// import cssModulesify from 'css-modulesify'
 import stylus from 'stylus'
 import nib from 'nib'
-=======
->>>>>>> 201ddf44
 import { debounce } from '../utils/common'
 import server from './server'
 import { connections } from './hsr'
@@ -89,23 +85,6 @@
   global: true,
 }, envify)
 
-<<<<<<< HEAD
-// b.transform(stylify, {
-//   // use: [ nib() ],
-//   // set: { compress: true }
-// })
-
-// b.plugin(cssModulesify, {
-//   rootDir: path.resolve(__dirname, '../'),
-//   output: path.resolve(process.cwd(), 'dist/app.css'),
-// })
-=======
-b.plugin(cssModulesify, {
-  rootDir: path.resolve(__dirname, '../'),
-  output: path.resolve(process.cwd(), 'dist/app.css'),
-})
->>>>>>> 201ddf44
-
 const filepath = path.resolve(process.cwd(), 'src/app.js')
 b.add(filepath)
 
@@ -153,7 +132,7 @@
       .use(nib())
       .import(path.resolve(__dirname, '../../node_modules/nib/lib/nib/index.styl'))
       .set('paths', [
-        path.resolve(process.cwd(), 'src')
+        path.resolve(process.cwd(), 'src'),
       ])
       .render((err, css) => {
         if (err) return reject(err)
