{
  "name": "jumpsuit-counter-example",
  "version": "1.0.0",
<<<<<<< HEAD
  "devDependencies": {
    "postcss-nested": "1.0.0",
    "postcss-simple-vars": "1.2.0",
    "reset.css": "2.0.2",
    "sugarss": "0.1.3"
=======
  "jumpsuit": {
    "source": "app"
  },
  "dependencies": {
    "jumpsuit": "0.0.7"
>>>>>>> 1f10ca54
  }
}<|MERGE_RESOLUTION|>--- conflicted
+++ resolved
@@ -1,18 +1,13 @@
 {
   "name": "jumpsuit-counter-example",
   "version": "1.0.0",
-<<<<<<< HEAD
   "devDependencies": {
     "postcss-nested": "1.0.0",
     "postcss-simple-vars": "1.2.0",
     "reset.css": "2.0.2",
     "sugarss": "0.1.3"
-=======
-  "jumpsuit": {
-    "source": "app"
   },
   "dependencies": {
     "jumpsuit": "0.0.7"
->>>>>>> 1f10ca54
   }
 }